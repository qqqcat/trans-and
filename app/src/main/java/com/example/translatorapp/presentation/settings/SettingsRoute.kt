--- conflicted
+++ resolved
@@ -74,12 +74,6 @@
             .padding(16.dp),
         verticalArrangement = Arrangement.spacedBy(16.dp)
     ) {
-<<<<<<< HEAD
-        Text(text = "方向选择")
-        FlowRow(items = state.availableDirections, selected = state.settings.direction, onSelected = onDirectionSelected) {
-            it.displayName
-        }
-=======
         Text(text = "语言方向")
         SwitchRow(
             title = "自动检测源语言",
@@ -99,7 +93,6 @@
             selected = state.settings.direction.targetLanguage,
             onSelected = onTargetLanguageSelected
         )
->>>>>>> 7b4e2d3e
         Text(text = "模型选择")
     FlowRow(
         horizontalArrangement = Arrangement.spacedBy(8.dp),
