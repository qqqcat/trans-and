--- conflicted
+++ resolved
@@ -62,11 +62,7 @@
             try {
                 val response = realtimeApi.startSession(
                     SessionStartRequest(
-<<<<<<< HEAD
-                        direction = settings.direction.id,
-=======
                         direction = settings.direction.encode(),
->>>>>>> 116fc9e3
                         model = settings.translationProfile.name,
                         offlineFallback = settings.offlineFallbackEnabled
                     )
@@ -150,11 +146,7 @@
             _state.value = _state.value.copy(direction = direction)
             sessionId?.let {
                 runCatching {
-<<<<<<< HEAD
-                    realtimeApi.updateSession(it, direction = direction.id)
-=======
                     realtimeApi.updateSession(it, direction = direction.encode())
->>>>>>> 116fc9e3
                 }
             }
         }
