package com.example.translatorapp.data.datasource

import android.content.Context
import androidx.datastore.preferences.core.booleanPreferencesKey
import androidx.datastore.preferences.core.edit
import androidx.datastore.preferences.core.stringPreferencesKey
import androidx.datastore.preferences.preferencesDataStore
<<<<<<< HEAD
import com.example.translatorapp.domain.model.LanguageCatalog
=======
import com.example.translatorapp.domain.model.LanguageDirection
import com.example.translatorapp.domain.model.SupportedLanguage
>>>>>>> 7b4e2d3e
import com.example.translatorapp.domain.model.TranslationModelProfile
import com.example.translatorapp.domain.model.UserSettings
import kotlinx.datetime.Instant
import kotlinx.coroutines.flow.Flow
import kotlinx.coroutines.flow.map
import javax.inject.Inject
import javax.inject.Singleton

private val Context.userPrefsDataStore by preferencesDataStore(name = "user_prefs")

@Singleton
class UserPreferencesDataSource @Inject constructor(
    private val context: Context
) {
    private object Keys {
        val direction = stringPreferencesKey("direction")
        val modelProfile = stringPreferencesKey("model_profile")
        val offlineFallback = booleanPreferencesKey("offline_fallback")
        val telemetry = booleanPreferencesKey("telemetry")
        val sourceLanguage = stringPreferencesKey("source_language")
        val targetLanguage = stringPreferencesKey("target_language")
        val autoDetect = booleanPreferencesKey("auto_detect_source")
        val syncEnabled = booleanPreferencesKey("sync_enabled")
        val accountId = stringPreferencesKey("account_id")
        val accountEmail = stringPreferencesKey("account_email")
        val accountDisplayName = stringPreferencesKey("account_display_name")
        val lastSyncedAt = stringPreferencesKey("last_synced_at")
    }

    val settings: Flow<UserSettings> = context.userPrefsDataStore.data.map { prefs ->
<<<<<<< HEAD
        val defaults = UserSettings()
        UserSettings(
            direction = prefs[Keys.direction]?.let(LanguageCatalog::findDirection) ?: defaults.direction,
            translationProfile = prefs[Keys.modelProfile]?.let { runCatching { TranslationModelProfile.valueOf(it) }.getOrNull() }
                ?: defaults.translationProfile,
            offlineFallbackEnabled = prefs[Keys.offlineFallback] ?: defaults.offlineFallbackEnabled,
            allowTelemetry = prefs[Keys.telemetry] ?: defaults.allowTelemetry
=======
        val legacyDirection = prefs[Keys.direction]?.let { LanguageDirection.decode(it) }
        val autoDetect = prefs[Keys.autoDetect] ?: legacyDirection?.isAutoDetect ?: false
        val sourceLanguage = prefs[Keys.sourceLanguage]?.let { SupportedLanguage.fromCode(it) }
            ?: legacyDirection?.sourceLanguage
        val targetLanguage = prefs[Keys.targetLanguage]?.let { SupportedLanguage.fromCode(it) }
            ?: legacyDirection?.targetLanguage
            ?: UserSettings().direction.targetLanguage
        val direction = if (autoDetect) {
            LanguageDirection(null, targetLanguage)
        } else {
            LanguageDirection(sourceLanguage ?: UserSettings().direction.sourceLanguage, targetLanguage)
        }
        UserSettings(
            direction = direction,
            translationProfile = prefs[Keys.modelProfile]?.let {
                runCatching { TranslationModelProfile.valueOf(it) }.getOrNull()
            } ?: UserSettings().translationProfile,
            offlineFallbackEnabled = prefs[Keys.offlineFallback] ?: UserSettings().offlineFallbackEnabled,
            allowTelemetry = prefs[Keys.telemetry] ?: UserSettings().allowTelemetry,
            syncEnabled = prefs[Keys.syncEnabled] ?: UserSettings().syncEnabled,
            accountId = prefs[Keys.accountId],
            accountEmail = prefs[Keys.accountEmail],
            accountDisplayName = prefs[Keys.accountDisplayName],
            lastSyncedAt = prefs[Keys.lastSyncedAt]?.let { runCatching { Instant.parse(it) }.getOrNull() }
>>>>>>> 7b4e2d3e
        )
    }

    suspend fun update(settings: UserSettings) {
        context.userPrefsDataStore.edit { prefs ->
<<<<<<< HEAD
            prefs[Keys.direction] = settings.direction.id
=======
            prefs[Keys.direction] = settings.direction.encode()
            if (settings.direction.sourceLanguage == null) {
                prefs.remove(Keys.sourceLanguage)
                prefs[Keys.autoDetect] = true
            } else {
                prefs[Keys.sourceLanguage] = settings.direction.sourceLanguage.code
                prefs[Keys.autoDetect] = false
            }
            prefs[Keys.targetLanguage] = settings.direction.targetLanguage.code
>>>>>>> 7b4e2d3e
            prefs[Keys.modelProfile] = settings.translationProfile.name
            prefs[Keys.offlineFallback] = settings.offlineFallbackEnabled
            prefs[Keys.telemetry] = settings.allowTelemetry
            prefs[Keys.syncEnabled] = settings.syncEnabled
            if (settings.accountId.isNullOrBlank()) {
                prefs.remove(Keys.accountId)
            } else {
                prefs[Keys.accountId] = settings.accountId
            }
            if (settings.accountEmail.isNullOrBlank()) {
                prefs.remove(Keys.accountEmail)
            } else {
                prefs[Keys.accountEmail] = settings.accountEmail
            }
            if (settings.accountDisplayName.isNullOrBlank()) {
                prefs.remove(Keys.accountDisplayName)
            } else {
                prefs[Keys.accountDisplayName] = settings.accountDisplayName
            }
            settings.lastSyncedAt?.let {
                prefs[Keys.lastSyncedAt] = it.toString()
            } ?: prefs.remove(Keys.lastSyncedAt)
        }
    }
}<|MERGE_RESOLUTION|>--- conflicted
+++ resolved
@@ -5,12 +5,8 @@
 import androidx.datastore.preferences.core.edit
 import androidx.datastore.preferences.core.stringPreferencesKey
 import androidx.datastore.preferences.preferencesDataStore
-<<<<<<< HEAD
-import com.example.translatorapp.domain.model.LanguageCatalog
-=======
 import com.example.translatorapp.domain.model.LanguageDirection
 import com.example.translatorapp.domain.model.SupportedLanguage
->>>>>>> 7b4e2d3e
 import com.example.translatorapp.domain.model.TranslationModelProfile
 import com.example.translatorapp.domain.model.UserSettings
 import kotlinx.datetime.Instant
@@ -41,15 +37,6 @@
     }
 
     val settings: Flow<UserSettings> = context.userPrefsDataStore.data.map { prefs ->
-<<<<<<< HEAD
-        val defaults = UserSettings()
-        UserSettings(
-            direction = prefs[Keys.direction]?.let(LanguageCatalog::findDirection) ?: defaults.direction,
-            translationProfile = prefs[Keys.modelProfile]?.let { runCatching { TranslationModelProfile.valueOf(it) }.getOrNull() }
-                ?: defaults.translationProfile,
-            offlineFallbackEnabled = prefs[Keys.offlineFallback] ?: defaults.offlineFallbackEnabled,
-            allowTelemetry = prefs[Keys.telemetry] ?: defaults.allowTelemetry
-=======
         val legacyDirection = prefs[Keys.direction]?.let { LanguageDirection.decode(it) }
         val autoDetect = prefs[Keys.autoDetect] ?: legacyDirection?.isAutoDetect ?: false
         val sourceLanguage = prefs[Keys.sourceLanguage]?.let { SupportedLanguage.fromCode(it) }
@@ -74,15 +61,11 @@
             accountEmail = prefs[Keys.accountEmail],
             accountDisplayName = prefs[Keys.accountDisplayName],
             lastSyncedAt = prefs[Keys.lastSyncedAt]?.let { runCatching { Instant.parse(it) }.getOrNull() }
->>>>>>> 7b4e2d3e
         )
     }
 
     suspend fun update(settings: UserSettings) {
         context.userPrefsDataStore.edit { prefs ->
-<<<<<<< HEAD
-            prefs[Keys.direction] = settings.direction.id
-=======
             prefs[Keys.direction] = settings.direction.encode()
             if (settings.direction.sourceLanguage == null) {
                 prefs.remove(Keys.sourceLanguage)
@@ -92,7 +75,6 @@
                 prefs[Keys.autoDetect] = false
             }
             prefs[Keys.targetLanguage] = settings.direction.targetLanguage.code
->>>>>>> 7b4e2d3e
             prefs[Keys.modelProfile] = settings.translationProfile.name
             prefs[Keys.offlineFallback] = settings.offlineFallbackEnabled
             prefs[Keys.telemetry] = settings.allowTelemetry
