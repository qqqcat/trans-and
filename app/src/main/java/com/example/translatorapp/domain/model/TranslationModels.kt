package com.example.translatorapp.domain.model

import kotlinx.coroutines.flow.Flow
import kotlinx.datetime.Clock
import kotlinx.datetime.Instant

<<<<<<< HEAD
private const val LANGUAGE_DIRECTION_SEPARATOR = "->"

data class Language(
    val code: String,
    val displayName: String
)

data class LanguageDirection(
    val source: Language,
    val target: Language
) {
    val id: String = buildId(source.code, target.code)
    val displayName: String get() = "${source.displayName} → ${target.displayName}"

    fun reverse(): LanguageDirection = LanguageDirection(target, source)

    companion object {
        fun buildId(sourceCode: String, targetCode: String): String =
            "$sourceCode$LANGUAGE_DIRECTION_SEPARATOR$targetCode"

        fun fromId(id: String): LanguageDirection? {
            val parts = id.split(LANGUAGE_DIRECTION_SEPARATOR)
            if (parts.size != 2) return null
            val (sourceCode, targetCode) = parts
            val source = LanguageCatalog.findLanguage(sourceCode) ?: return null
            val target = LanguageCatalog.findLanguage(targetCode) ?: return null
            if (source == target) return null
            return LanguageDirection(source, target)
        }
    }
}

object LanguageCatalog {
    val languages: List<Language> = listOf(
        Language(code = "zh-CN", displayName = "中文"),
        Language(code = "fr-FR", displayName = "法语"),
        Language(code = "en-US", displayName = "英语"),
        Language(code = "es-ES", displayName = "西班牙语"),
        Language(code = "de-DE", displayName = "德语"),
        Language(code = "ja-JP", displayName = "日语")
    )

    val defaultDirection: LanguageDirection = LanguageDirection(
        source = languages.first { it.code == "zh-CN" },
        target = languages.first { it.code == "fr-FR" }
    )

    val directions: List<LanguageDirection> = languages.flatMap { source ->
        languages.filter { target -> target != source }.map { target ->
            LanguageDirection(source, target)
=======
private const val AUTO_DETECT_LANGUAGE_CODE = "auto"

enum class SupportedLanguage(val code: String, val displayName: String) {
    ChineseSimplified("zh-CN", "简体中文"),
    English("en-US", "English"),
    French("fr-FR", "Français"),
    Spanish("es-ES", "Español"),
    German("de-DE", "Deutsch"),
    Japanese("ja-JP", "日本語"),
    Korean("ko-KR", "한국어"),
    Portuguese("pt-BR", "Português"),
    Russian("ru-RU", "Русский"),
    Arabic("ar-SA", "العربية");

    companion object {
        fun fromCode(code: String?): SupportedLanguage? = entries.firstOrNull { it.code == code }
    }
}

data class LanguageDirection(
    val sourceLanguage: SupportedLanguage?,
    val targetLanguage: SupportedLanguage,
) {
    val isAutoDetect: Boolean
        get() = sourceLanguage == null

    fun encode(): String = "${sourceLanguage?.code ?: AUTO_DETECT_LANGUAGE_CODE}|${targetLanguage.code}"

    fun withSource(language: SupportedLanguage?): LanguageDirection = copy(sourceLanguage = language)

    fun withTarget(language: SupportedLanguage): LanguageDirection = copy(targetLanguage = language)

    companion object {
        fun decode(value: String?): LanguageDirection {
            if (value.isNullOrBlank()) {
                return LanguageDirection(
                    sourceLanguage = SupportedLanguage.ChineseSimplified,
                    targetLanguage = SupportedLanguage.English
                )
            }
            return when {
                value.contains("|") -> {
                    val (source, target) = value.split("|", limit = 2).let {
                        it.firstOrNull() to it.getOrNull(1)
                    }
                    val sourceLanguage = if (source.isNullOrBlank() || source == AUTO_DETECT_LANGUAGE_CODE) {
                        null
                    } else {
                        SupportedLanguage.fromCode(source)
                    }
                    val targetLanguage = SupportedLanguage.fromCode(target)
                        ?: SupportedLanguage.English
                    LanguageDirection(sourceLanguage, targetLanguage)
                }

                value == "ChineseToFrench" -> LanguageDirection(
                    SupportedLanguage.ChineseSimplified,
                    SupportedLanguage.French
                )

                value == "FrenchToChinese" -> LanguageDirection(
                    SupportedLanguage.French,
                    SupportedLanguage.ChineseSimplified
                )

                else -> LanguageDirection(
                    sourceLanguage = SupportedLanguage.fromCode(value),
                    targetLanguage = SupportedLanguage.English
                )
            }
>>>>>>> 7b4e2d3e
        }
    }

    fun findLanguage(code: String): Language? = languages.find { it.code == code }

    fun findDirection(id: String): LanguageDirection? = LanguageDirection.fromId(id)
}

enum class TranslationModelProfile(val displayName: String) {
    Balanced("GPT-4o mini"),
    Accuracy("GPT-4.1"),
    Offline("Whisper v3")
}

enum class TranslationInputMode {
    Voice,
    Text,
    Image,
}

data class UserSettings(
<<<<<<< HEAD
    val direction: LanguageDirection = LanguageCatalog.defaultDirection,
=======
    val direction: LanguageDirection = LanguageDirection(
        SupportedLanguage.ChineseSimplified,
        SupportedLanguage.English
    ),
>>>>>>> 7b4e2d3e
    val translationProfile: TranslationModelProfile = TranslationModelProfile.Balanced,
    val offlineFallbackEnabled: Boolean = true,
    val allowTelemetry: Boolean = false,
    val syncEnabled: Boolean = true,
    val accountId: String? = null,
    val accountEmail: String? = null,
    val accountDisplayName: String? = null,
    val lastSyncedAt: Instant? = null,
)

data class TranslationContent(
    val transcript: String,
    val translation: String,
    val synthesizedAudioPath: String? = null,
    val timestamp: Instant = Clock.System.now(),
    val detectedSourceLanguage: SupportedLanguage? = null,
    val targetLanguage: SupportedLanguage? = null,
    val inputMode: TranslationInputMode = TranslationInputMode.Voice,
)

data class TranslationSessionState(
    val isActive: Boolean = false,
    val isMicrophoneOpen: Boolean = false,
    val latencyMetrics: LatencyMetrics = LatencyMetrics(),
<<<<<<< HEAD
    val direction: LanguageDirection = LanguageCatalog.defaultDirection,
=======
    val direction: LanguageDirection = LanguageDirection(
        SupportedLanguage.ChineseSimplified,
        SupportedLanguage.English
    ),
    val availableInputModes: Set<TranslationInputMode> = TranslationInputMode.entries.toSet(),
>>>>>>> 7b4e2d3e
    val currentSegment: TranslationContent? = null,
    val errorMessage: String? = null,
)

data class LatencyMetrics(
    val asrLatencyMs: Long = 0,
    val translationLatencyMs: Long = 0,
    val ttsLatencyMs: Long = 0,
)

data class TranslationHistoryItem(
    val id: Long,
    val direction: LanguageDirection,
    val sourceText: String,
    val translatedText: String,
    val createdAt: Instant,
    val inputMode: TranslationInputMode = TranslationInputMode.Voice,
    val detectedSourceLanguage: SupportedLanguage? = null,
    val isFavorite: Boolean = false,
    val tags: Set<String> = emptySet(),
)

data class AccountProfile(
    val accountId: String,
    val email: String,
    val displayName: String? = null,
    val lastSyncedAt: Instant? = null,
)

data class AccountSyncStatus(
    val success: Boolean,
    val message: String? = null,
    val syncedAt: Instant? = null,
)

interface TranslationSession {
    val state: Flow<TranslationSessionState>
    val transcriptStream: Flow<TranslationContent>

    suspend fun start(settings: UserSettings)
    suspend fun stop()
    suspend fun sendTextPrompt(prompt: String)
}<|MERGE_RESOLUTION|>--- conflicted
+++ resolved
@@ -4,58 +4,6 @@
 import kotlinx.datetime.Clock
 import kotlinx.datetime.Instant
 
-<<<<<<< HEAD
-private const val LANGUAGE_DIRECTION_SEPARATOR = "->"
-
-data class Language(
-    val code: String,
-    val displayName: String
-)
-
-data class LanguageDirection(
-    val source: Language,
-    val target: Language
-) {
-    val id: String = buildId(source.code, target.code)
-    val displayName: String get() = "${source.displayName} → ${target.displayName}"
-
-    fun reverse(): LanguageDirection = LanguageDirection(target, source)
-
-    companion object {
-        fun buildId(sourceCode: String, targetCode: String): String =
-            "$sourceCode$LANGUAGE_DIRECTION_SEPARATOR$targetCode"
-
-        fun fromId(id: String): LanguageDirection? {
-            val parts = id.split(LANGUAGE_DIRECTION_SEPARATOR)
-            if (parts.size != 2) return null
-            val (sourceCode, targetCode) = parts
-            val source = LanguageCatalog.findLanguage(sourceCode) ?: return null
-            val target = LanguageCatalog.findLanguage(targetCode) ?: return null
-            if (source == target) return null
-            return LanguageDirection(source, target)
-        }
-    }
-}
-
-object LanguageCatalog {
-    val languages: List<Language> = listOf(
-        Language(code = "zh-CN", displayName = "中文"),
-        Language(code = "fr-FR", displayName = "法语"),
-        Language(code = "en-US", displayName = "英语"),
-        Language(code = "es-ES", displayName = "西班牙语"),
-        Language(code = "de-DE", displayName = "德语"),
-        Language(code = "ja-JP", displayName = "日语")
-    )
-
-    val defaultDirection: LanguageDirection = LanguageDirection(
-        source = languages.first { it.code == "zh-CN" },
-        target = languages.first { it.code == "fr-FR" }
-    )
-
-    val directions: List<LanguageDirection> = languages.flatMap { source ->
-        languages.filter { target -> target != source }.map { target ->
-            LanguageDirection(source, target)
-=======
 private const val AUTO_DETECT_LANGUAGE_CODE = "auto"
 
 enum class SupportedLanguage(val code: String, val displayName: String) {
@@ -126,7 +74,6 @@
                     targetLanguage = SupportedLanguage.English
                 )
             }
->>>>>>> 7b4e2d3e
         }
     }
 
@@ -148,14 +95,10 @@
 }
 
 data class UserSettings(
-<<<<<<< HEAD
-    val direction: LanguageDirection = LanguageCatalog.defaultDirection,
-=======
     val direction: LanguageDirection = LanguageDirection(
         SupportedLanguage.ChineseSimplified,
         SupportedLanguage.English
     ),
->>>>>>> 7b4e2d3e
     val translationProfile: TranslationModelProfile = TranslationModelProfile.Balanced,
     val offlineFallbackEnabled: Boolean = true,
     val allowTelemetry: Boolean = false,
@@ -180,15 +123,11 @@
     val isActive: Boolean = false,
     val isMicrophoneOpen: Boolean = false,
     val latencyMetrics: LatencyMetrics = LatencyMetrics(),
-<<<<<<< HEAD
-    val direction: LanguageDirection = LanguageCatalog.defaultDirection,
-=======
     val direction: LanguageDirection = LanguageDirection(
         SupportedLanguage.ChineseSimplified,
         SupportedLanguage.English
     ),
     val availableInputModes: Set<TranslationInputMode> = TranslationInputMode.entries.toSet(),
->>>>>>> 7b4e2d3e
     val currentSegment: TranslationContent? = null,
     val errorMessage: String? = null,
 )
