package com.example.translatorapp.di

import android.app.Application
import android.content.Context
import androidx.room.Room
import com.example.translatorapp.BuildConfig
import com.example.translatorapp.data.datasource.HistoryDao
import com.example.translatorapp.data.datasource.HistoryDatabase
import com.example.translatorapp.data.datasource.UserPreferencesDataSource
import com.example.translatorapp.data.repository.TranslationRepositoryImpl
import com.example.translatorapp.domain.repository.TranslationRepository
import com.example.translatorapp.network.ApiConfig
import com.example.translatorapp.network.ApiRelayService
import com.example.translatorapp.network.RealtimeApi
<<<<<<< HEAD
import com.example.translatorapp.network.RealtimeEventStream
import com.example.translatorapp.network.RealtimeEventStreamConfig
=======
>>>>>>> 1662f1ae
import com.example.translatorapp.util.DispatcherProvider
import com.example.translatorapp.webrtc.WebRtcClient
import dagger.Module
import dagger.Provides
import dagger.hilt.InstallIn
import dagger.hilt.components.SingletonComponent
import kotlinx.coroutines.CoroutineDispatcher
import kotlinx.coroutines.Dispatchers
import okhttp3.OkHttpClient
import okhttp3.logging.HttpLoggingInterceptor
import org.webrtc.DefaultVideoDecoderFactory
import org.webrtc.DefaultVideoEncoderFactory
import org.webrtc.EglBase
import org.webrtc.PeerConnectionFactory
import retrofit2.Retrofit
import retrofit2.converter.kotlinx.serialization.asConverterFactory
import kotlinx.serialization.json.Json
import okhttp3.MediaType.Companion.toMediaType
import javax.inject.Singleton

@Module
@InstallIn(SingletonComponent::class)
object AppModule {

    @Provides
    @Singleton
    fun provideContext(application: Application): Context = application.applicationContext

    @Provides
    @Singleton
    fun provideJson(): Json = Json { ignoreUnknownKeys = true }

    @Provides
    @Singleton
    fun provideOkHttp(): OkHttpClient = OkHttpClient.Builder()
        .addInterceptor(HttpLoggingInterceptor().apply { level = HttpLoggingInterceptor.Level.BASIC })
        .build()

    @Provides
    @Singleton
    fun provideApiConfig(): ApiConfig = ApiConfig(BuildConfig.REALTIME_BASE_URL)

    @Provides
    @Singleton
    fun provideRetrofit(
        okHttpClient: OkHttpClient,
        json: Json,
        apiConfig: ApiConfig
    ): Retrofit = Retrofit.Builder()
        .baseUrl(apiConfig.baseUrl)
        .client(okHttpClient)
        .addConverterFactory(json.asConverterFactory("application/json".toMediaType()))
        .build()

    @Provides
    @Singleton
    fun provideApiRelayService(retrofit: Retrofit): ApiRelayService = retrofit.create(ApiRelayService::class.java)

    @Provides
    @Singleton
    fun provideRealtimeApi(service: ApiRelayService): RealtimeApi = RealtimeApi(service)

    @Provides
    @Singleton
<<<<<<< HEAD
    fun provideRealtimeEventStreamConfig(): RealtimeEventStreamConfig = RealtimeEventStreamConfig()

    @Provides
    @Singleton
    fun provideRealtimeEventStream(
        okHttpClient: OkHttpClient,
        json: Json,
        apiConfig: ApiConfig,
        config: RealtimeEventStreamConfig
    ): RealtimeEventStream = RealtimeEventStream(okHttpClient, json, apiConfig, config)

    @Provides
    @Singleton
=======
>>>>>>> 1662f1ae
    fun provideHistoryDatabase(context: Context): HistoryDatabase = Room.databaseBuilder(
        context,
        HistoryDatabase::class.java,
        "translator-history.db"
    ).build()

    @Provides
    fun provideHistoryDao(db: HistoryDatabase): HistoryDao = db.historyDao()

    @Provides
    @Singleton
    fun provideDispatcherProvider(): DispatcherProvider = object : DispatcherProvider {
        override val io: CoroutineDispatcher = Dispatchers.IO
        override val default: CoroutineDispatcher = Dispatchers.Default
        override val main: CoroutineDispatcher = Dispatchers.Main
    }

    @Provides
    @Singleton
    fun providePeerConnectionFactory(context: Context): PeerConnectionFactory {
        val initializationOptions = PeerConnectionFactory.InitializationOptions.builder(context)
            .setEnableInternalTracer(false)
            .createInitializationOptions()
        PeerConnectionFactory.initialize(initializationOptions)
        val eglBase = EglBase.create()
        return PeerConnectionFactory.builder()
            .setVideoDecoderFactory(DefaultVideoDecoderFactory(eglBase.eglBaseContext))
            .setVideoEncoderFactory(DefaultVideoEncoderFactory(eglBase.eglBaseContext, true, true))
            .createPeerConnectionFactory()
    }

    @Provides
    @Singleton
    fun provideTranslationRepository(
        impl: TranslationRepositoryImpl
    ): TranslationRepository = impl
}<|MERGE_RESOLUTION|>--- conflicted
+++ resolved
@@ -12,11 +12,6 @@
 import com.example.translatorapp.network.ApiConfig
 import com.example.translatorapp.network.ApiRelayService
 import com.example.translatorapp.network.RealtimeApi
-<<<<<<< HEAD
-import com.example.translatorapp.network.RealtimeEventStream
-import com.example.translatorapp.network.RealtimeEventStreamConfig
-=======
->>>>>>> 1662f1ae
 import com.example.translatorapp.util.DispatcherProvider
 import com.example.translatorapp.webrtc.WebRtcClient
 import dagger.Module
@@ -81,22 +76,6 @@
 
     @Provides
     @Singleton
-<<<<<<< HEAD
-    fun provideRealtimeEventStreamConfig(): RealtimeEventStreamConfig = RealtimeEventStreamConfig()
-
-    @Provides
-    @Singleton
-    fun provideRealtimeEventStream(
-        okHttpClient: OkHttpClient,
-        json: Json,
-        apiConfig: ApiConfig,
-        config: RealtimeEventStreamConfig
-    ): RealtimeEventStream = RealtimeEventStream(okHttpClient, json, apiConfig, config)
-
-    @Provides
-    @Singleton
-=======
->>>>>>> 1662f1ae
     fun provideHistoryDatabase(context: Context): HistoryDatabase = Room.databaseBuilder(
         context,
         HistoryDatabase::class.java,
